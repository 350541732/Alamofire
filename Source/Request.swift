// Alamofire.swift
//
// Copyright (c) 2014–2015 Alamofire Software Foundation (http://alamofire.org/)
//
// Permission is hereby granted, free of charge, to any person obtaining a copy
// of this software and associated documentation files (the "Software"), to deal
// in the Software without restriction, including without limitation the rights
// to use, copy, modify, merge, publish, distribute, sublicense, and/or sell
// copies of the Software, and to permit persons to whom the Software is
// furnished to do so, subject to the following conditions:
//
// The above copyright notice and this permission notice shall be included in
// all copies or substantial portions of the Software.
//
// THE SOFTWARE IS PROVIDED "AS IS", WITHOUT WARRANTY OF ANY KIND, EXPRESS OR
// IMPLIED, INCLUDING BUT NOT LIMITED TO THE WARRANTIES OF MERCHANTABILITY,
// FITNESS FOR A PARTICULAR PURPOSE AND NONINFRINGEMENT. IN NO EVENT SHALL THE
// AUTHORS OR COPYRIGHT HOLDERS BE LIABLE FOR ANY CLAIM, DAMAGES OR OTHER
// LIABILITY, WHETHER IN AN ACTION OF CONTRACT, TORT OR OTHERWISE, ARISING FROM,
// OUT OF OR IN CONNECTION WITH THE SOFTWARE OR THE USE OR OTHER DEALINGS IN
// THE SOFTWARE.

import Foundation

/**
    Responsible for sending a request and receiving the response and associated data from the server, as well as managing its underlying `NSURLSessionTask`.
*/
public class Request {

    // MARK: - Properties

    let delegate: TaskDelegate

    /// The underlying task.
    public var task: NSURLSessionTask { return delegate.task }

    /// The session belonging to the underlying task.
    public let session: NSURLSession

    /// The request sent or to be sent to the server.
    public var request: NSURLRequest? { return task.originalRequest }

    /// The response received from the server, if any.
    public var response: NSHTTPURLResponse? { return task.response as? NSHTTPURLResponse }

    /// The progress of the request lifecycle.
    public var progress: NSProgress { return delegate.progress }

    // MARK: - Lifecycle

    init(session: NSURLSession, task: NSURLSessionTask) {
        self.session = session

        switch task {
        case is NSURLSessionUploadTask:
            self.delegate = UploadTaskDelegate(task: task)
        case is NSURLSessionDataTask:
            self.delegate = DataTaskDelegate(task: task)
        case is NSURLSessionDownloadTask:
            self.delegate = DownloadTaskDelegate(task: task)
        default:
            self.delegate = TaskDelegate(task: task)
        }
    }

    // MARK: - Authentication

    /**
        Associates an HTTP Basic credential with the request.

<<<<<<< HEAD
        - parameter user: The user.
        - parameter password: The password.
=======
        :param: user The user.
        :param: password The password.
        :param: persistence The URL credential persistence. `.ForSession` by default.
>>>>>>> bccbf19a

        - returns: The request.
    */
<<<<<<< HEAD
    public func authenticate(user user: String, password: String) -> Self {
        let credential = NSURLCredential(user: user, password: password, persistence: .ForSession)
=======
    public func authenticate(#user: String, password: String, persistence: NSURLCredentialPersistence = .ForSession) -> Self {
        let credential = NSURLCredential(user: user, password: password, persistence: persistence)
>>>>>>> bccbf19a

        return authenticate(usingCredential: credential)
    }

    /**
        Associates a specified credential with the request.

        - parameter credential: The credential.

        - returns: The request.
    */
    public func authenticate(usingCredential credential: NSURLCredential) -> Self {
        self.delegate.credential = credential

        return self
    }

    // MARK: - Progress

    /**
        Sets a closure to be called periodically during the lifecycle of the request as data is written to or read from the server.

        - For uploads, the progress closure returns the bytes written, total bytes written, and total bytes expected to write.
        - For downloads and data tasks, the progress closure returns the bytes read, total bytes read, and total bytes expected to read.

        - parameter closure: The code to be executed periodically during the lifecycle of the request.

        - returns: The request.
    */
    public func progress(closure: ((Int64, Int64, Int64) -> Void)? = nil) -> Self {
        if let uploadDelegate = self.delegate as? UploadTaskDelegate {
            uploadDelegate.uploadProgress = closure
        } else if let dataDelegate = self.delegate as? DataTaskDelegate {
            dataDelegate.dataProgress = closure
        } else if let downloadDelegate = self.delegate as? DownloadTaskDelegate {
            downloadDelegate.downloadProgress = closure
        }

        return self
    }

    /**
        Sets a closure to be called periodically during the lifecycle of the request as data is read from the server.

        This closure returns the bytes most recently received from the server, not including data from previous calls. If this closure is set, data will only be available within this closure, and will not be saved elsewhere. It is also important to note that the `response` closure will be called with nil `responseData`.

        :param: closure The code to be executed periodically during the lifecycle of the request.

        :returns: The request.
    */
    public func stream(closure: (NSData -> Void)? = nil) -> Self {
        if let dataDelegate = self.delegate as? DataTaskDelegate {
            dataDelegate.dataStream = closure
        }

        return self
    }

    // MARK: - Response

    /**
        A closure used by response handlers that takes a request, response, and data and returns a serialized object and any error that occured in the process.
    */
    public typealias Serializer = (NSURLRequest?, NSHTTPURLResponse?, NSData?) -> (AnyObject?, NSError?)

    /**
        Creates a response serializer that returns the associated data as-is.

        - returns: A data response serializer.
    */
    public class func responseDataSerializer() -> Serializer {
        return { request, response, data in
            return (data, nil)
        }
    }

    /**
        Adds a handler to be called once the request has finished.

        - parameter completionHandler: The code to be executed once the request has finished.

        - returns: The request.
    */
    public func response(completionHandler completionHandler: (NSURLRequest?, NSHTTPURLResponse?, AnyObject?, NSError?) -> Void) -> Self {
        return response(serializer: Request.responseDataSerializer(), completionHandler: completionHandler)
    }

    /**
        Adds a handler to be called once the request has finished.

        - parameter queue: The queue on which the completion handler is dispatched.
        - parameter serializer: The closure responsible for serializing the request, response, and data.
        - parameter completionHandler: The code to be executed once the request has finished.

        - returns: The request.
    */
<<<<<<< HEAD
    public func response(queue queue: dispatch_queue_t? = nil, serializer: Serializer, completionHandler: (NSURLRequest?, NSHTTPURLResponse?, AnyObject?, NSError?) -> Void) -> Self {
        delegate.queue.addOperationWithBlock {
            let (responseObject, serializationError): (AnyObject?, NSError?) = serializer(self.request, self.response, self.delegate.data)
=======
    public func response(queue: dispatch_queue_t? = nil, serializer: Serializer, completionHandler: (NSURLRequest, NSHTTPURLResponse?, AnyObject?, NSError?) -> Void) -> Self {
        self.delegate.queue.addOperationWithBlock {
            let (responseObject: AnyObject?, serializationError: NSError?) = serializer(self.request, self.response, self.delegate.data)
>>>>>>> bccbf19a

            dispatch_async(queue ?? dispatch_get_main_queue()) {
                completionHandler(self.request, self.response, responseObject, self.delegate.error ?? serializationError)
            }
        }

        return self
    }

    // MARK: - State

    /**
        Suspends the request.
    */
    public func suspend() {
        self.task.suspend()
    }

    /**
        Resumes the request.
    */
    public func resume() {
        self.task.resume()
    }

    /**
        Cancels the request.
    */
    public func cancel() {
        if let
            downloadDelegate = delegate as? DownloadTaskDelegate,
            downloadTask = downloadDelegate.downloadTask
        {
            downloadTask.cancelByProducingResumeData { data in
                downloadDelegate.resumeData = data
            }
        } else {
            self.task.cancel()
        }
    }

    // MARK: - TaskDelegate

    class TaskDelegate: NSObject, NSURLSessionTaskDelegate {
        let task: NSURLSessionTask
        let queue: NSOperationQueue
        let progress: NSProgress

        var data: NSData? { return nil }
        var error: NSError?

        var credential: NSURLCredential?

        init(task: NSURLSessionTask) {
            self.task = task
            self.progress = NSProgress(totalUnitCount: 0)
            self.queue = {
                let operationQueue = NSOperationQueue()
                operationQueue.maxConcurrentOperationCount = 1
                operationQueue.suspended = true

                if #available(OSX 10.10, *) {
                    operationQueue.qualityOfService = NSQualityOfService.Utility
                }

                return operationQueue
            }()
        }

        deinit {
            self.queue.cancelAllOperations()
            self.queue.suspended = true
        }

        // MARK: - NSURLSessionTaskDelegate

        // MARK: Override Closures

        var taskWillPerformHTTPRedirection: ((NSURLSession, NSURLSessionTask, NSHTTPURLResponse, NSURLRequest) -> NSURLRequest?)?
        var taskDidReceiveChallenge: ((NSURLSession, NSURLSessionTask, NSURLAuthenticationChallenge) -> (NSURLSessionAuthChallengeDisposition, NSURLCredential?))?
        var taskNeedNewBodyStream: ((NSURLSession, NSURLSessionTask) -> NSInputStream?)?
        var taskDidCompleteWithError: ((NSURLSession, NSURLSessionTask, NSError?) -> Void)?

        // MARK: Delegate Methods

        func URLSession(session: NSURLSession, task: NSURLSessionTask, willPerformHTTPRedirection response: NSHTTPURLResponse, newRequest request: NSURLRequest, completionHandler: ((NSURLRequest?) -> Void)) {
            var redirectRequest: NSURLRequest? = request

            if let taskWillPerformHTTPRedirection = self.taskWillPerformHTTPRedirection {
                redirectRequest = taskWillPerformHTTPRedirection(session, task, response, request)
            }

            completionHandler(redirectRequest)
        }

        func URLSession(session: NSURLSession, task: NSURLSessionTask, didReceiveChallenge challenge: NSURLAuthenticationChallenge, completionHandler: ((NSURLSessionAuthChallengeDisposition, NSURLCredential?) -> Void)) {
            var disposition: NSURLSessionAuthChallengeDisposition = .PerformDefaultHandling
            var credential: NSURLCredential?

            if let taskDidReceiveChallenge = self.taskDidReceiveChallenge {
                (disposition, credential) = taskDidReceiveChallenge(session, task, challenge)
            } else {
                if challenge.previousFailureCount > 0 {
                    disposition = .CancelAuthenticationChallenge
                } else {
                    credential = self.credential ?? session.configuration.URLCredentialStorage?.defaultCredentialForProtectionSpace(challenge.protectionSpace)

                    if credential != nil {
                        disposition = .UseCredential
                    }
                }
            }

            completionHandler(disposition, credential)
        }

        func URLSession(session: NSURLSession, task: NSURLSessionTask, needNewBodyStream completionHandler: ((NSInputStream?) -> Void)) {
            var bodyStream: NSInputStream?

            if let taskNeedNewBodyStream = self.taskNeedNewBodyStream {
                bodyStream = taskNeedNewBodyStream(session, task)
            }

            completionHandler(bodyStream)
        }

        func URLSession(session: NSURLSession, task: NSURLSessionTask, didCompleteWithError error: NSError?) {
            if let taskDidCompleteWithError = self.taskDidCompleteWithError {
                taskDidCompleteWithError(session, task, error)
            } else {
                if error != nil {
                    self.error = error
                }

                self.queue.suspended = false
            }
        }
    }

    // MARK: - DataTaskDelegate

    class DataTaskDelegate: TaskDelegate, NSURLSessionDataDelegate {
        var dataTask: NSURLSessionDataTask? { return self.task as? NSURLSessionDataTask }

        private var totalBytesReceived: Int64 = 0
        private var mutableData: NSMutableData
        override var data: NSData? {
            if self.dataStream != nil {
                return nil
            } else {
                return self.mutableData
            }
        }

        private var expectedContentLength: Int64?
        private var dataProgress: ((bytesReceived: Int64, totalBytesReceived: Int64, totalBytesExpectedToReceive: Int64) -> Void)?
        private var dataStream: ((data: NSData) -> Void)?

        override init(task: NSURLSessionTask) {
            self.mutableData = NSMutableData()
            super.init(task: task)
        }

        // MARK: - NSURLSessionDataDelegate

        // MARK: Override Closures

        var dataTaskDidReceiveResponse: ((NSURLSession, NSURLSessionDataTask, NSURLResponse) -> NSURLSessionResponseDisposition)?
        var dataTaskDidBecomeDownloadTask: ((NSURLSession, NSURLSessionDataTask, NSURLSessionDownloadTask) -> Void)?
        var dataTaskDidReceiveData: ((NSURLSession, NSURLSessionDataTask, NSData) -> Void)?
        var dataTaskWillCacheResponse: ((NSURLSession, NSURLSessionDataTask, NSCachedURLResponse) -> NSCachedURLResponse?)?

        // MARK: Delegate Methods

        func URLSession(session: NSURLSession, dataTask: NSURLSessionDataTask, didReceiveResponse response: NSURLResponse, completionHandler: ((NSURLSessionResponseDisposition) -> Void)) {
            var disposition: NSURLSessionResponseDisposition = .Allow

            self.expectedContentLength = response.expectedContentLength

            if let dataTaskDidReceiveResponse = self.dataTaskDidReceiveResponse {
                disposition = dataTaskDidReceiveResponse(session, dataTask, response)
            }

            completionHandler(disposition)
        }

        func URLSession(session: NSURLSession, dataTask: NSURLSessionDataTask, didBecomeDownloadTask downloadTask: NSURLSessionDownloadTask) {
            self.dataTaskDidBecomeDownloadTask?(session, dataTask, downloadTask)
        }

        func URLSession(session: NSURLSession, dataTask: NSURLSessionDataTask, didReceiveData data: NSData) {
            if let dataTaskDidReceiveData = self.dataTaskDidReceiveData {
                dataTaskDidReceiveData(session, dataTask, data)
            } else {
                if let dataStream = self.dataStream {
                    dataStream(data: data)
                } else {
                    self.mutableData.appendData(data)
                }

                self.totalBytesReceived += data.length
                let totalBytesExpectedToReceive = dataTask.response?.expectedContentLength ?? NSURLSessionTransferSizeUnknown

                self.progress.totalUnitCount = totalBytesExpectedToReceive
                self.progress.completedUnitCount = totalBytesReceived

                self.dataProgress?(bytesReceived: Int64(data.length), totalBytesReceived: self.totalBytesReceived, totalBytesExpectedToReceive: totalBytesExpectedToReceive)
            }
        }

        func URLSession(session: NSURLSession, dataTask: NSURLSessionDataTask, willCacheResponse proposedResponse: NSCachedURLResponse, completionHandler: ((NSCachedURLResponse?) -> Void)) {
            var cachedResponse: NSCachedURLResponse? = proposedResponse

            if let dataTaskWillCacheResponse = self.dataTaskWillCacheResponse {
                cachedResponse = dataTaskWillCacheResponse(session, dataTask, proposedResponse)
            }

            completionHandler(cachedResponse)
        }
    }
}

// MARK: - CustomStringConvertible

extension Request: CustomStringConvertible {
    /// The textual representation used when written to an output stream, which includes the HTTP method and URL, as well as the response status code if a response has been received.
    public var description: String {
        var components: [String] = []
<<<<<<< HEAD

        if let request = self.request {
            if let HTTPMethod = request.HTTPMethod {
                components.append(HTTPMethod)
            }

            if let URLString = request.URL?.absoluteString {
                components.append(URLString)
            }
        }
=======
        if let HTTPMethod = self.request.HTTPMethod {
            components.append(HTTPMethod)
        }

        components.append(self.request.URL!.absoluteString!)
>>>>>>> bccbf19a

        if let response = self.response {
            components.append("(\(response.statusCode))")
        }

        return " ".join(components)
    }
}

// MARK: - CustomDebugStringConvertible

extension Request: CustomDebugStringConvertible {
    func cURLRepresentation() -> String {
        var components = ["$ curl -i"]

        guard let request = self.request else {
            return "$ curl command could not be created"
        }

        let URL = self.request.URL

        if let HTTPMethod = self.request.HTTPMethod where HTTPMethod != "GET" {
            components.append("-X \(HTTPMethod)")
        }

        if let credentialStorage = self.session.configuration.URLCredentialStorage {
            let protectionSpace = NSURLProtectionSpace(host: URL!.host!, port: URL!.port?.integerValue ?? 0, `protocol`: URL!.scheme, realm: URL!.host!, authenticationMethod: NSURLAuthenticationMethodHTTPBasic)
            if let credentials = credentialStorage.credentialsForProtectionSpace(protectionSpace)?.values.array {
                for credential in credentials {
                    components.append("-u \(credential.user!):\(credential.password!)")
                }
            } else {
                if let credential = self.delegate.credential {
                    components.append("-u \(credential.user!):\(credential.password!)")
                }
            }
        }

        // Temporarily disabled on OS X due to build failure for CocoaPods
        // See https://github.com/CocoaPods/swift/issues/24
        #if !os(OSX)
<<<<<<< HEAD
            if session.configuration.HTTPShouldSetCookies {
                if let cookieStorage = session.configuration.HTTPCookieStorage,
                    cookies = cookieStorage.cookiesForURL(URL!)
=======
            if self.session.configuration.HTTPShouldSetCookies {
                if let cookieStorage = self.session.configuration.HTTPCookieStorage,
                    cookies = cookieStorage.cookiesForURL(URL!) as? [NSHTTPCookie]
>>>>>>> bccbf19a
                    where !cookies.isEmpty
                {
                    let string = cookies.reduce(""){ $0 + "\($1.name)=\($1.value ?? String());" }
                    components.append("-b \"\(string.substringToIndex(string.endIndex.predecessor()))\"")
                }
            }
        #endif

        if let headerFields = self.request.allHTTPHeaderFields {
            for (field, value) in headerFields {
                switch field {
                case "Cookie":
                    continue
                default:
                    components.append("-H \"\(field): \(value)\"")
                }
            }
        }

        if let additionalHeaders = self.session.configuration.HTTPAdditionalHeaders {
            for (field, value) in additionalHeaders {
                switch field {
                case "Cookie":
                    continue
                default:
                    components.append("-H \"\(field): \(value)\"")
                }
            }
        }

        if let
            HTTPBody = self.request.HTTPBody,
            escapedBody = NSString(data: HTTPBody, encoding: NSUTF8StringEncoding)?.stringByReplacingOccurrencesOfString("\"", withString: "\\\"")
        {
            components.append("-d \"\(escapedBody)\"")
        }

        components.append("\"\(URL!.absoluteString)\"")

        return " \\\n\t".join(components)
    }

    /// The textual representation used when written to an output stream, in the form of a cURL command.
    public var debugDescription: String {
        return cURLRepresentation()
    }
}<|MERGE_RESOLUTION|>--- conflicted
+++ resolved
@@ -68,24 +68,14 @@
     /**
         Associates an HTTP Basic credential with the request.
 
-<<<<<<< HEAD
         - parameter user: The user.
         - parameter password: The password.
-=======
-        :param: user The user.
-        :param: password The password.
-        :param: persistence The URL credential persistence. `.ForSession` by default.
->>>>>>> bccbf19a
+        - parameter persistence: The URL credential persistence. `.ForSession` by default.
 
         - returns: The request.
     */
-<<<<<<< HEAD
-    public func authenticate(user user: String, password: String) -> Self {
-        let credential = NSURLCredential(user: user, password: password, persistence: .ForSession)
-=======
-    public func authenticate(#user: String, password: String, persistence: NSURLCredentialPersistence = .ForSession) -> Self {
+    public func authenticate(user user: String, password: String, persistence: NSURLCredentialPersistence = .ForSession) -> Self {
         let credential = NSURLCredential(user: user, password: password, persistence: persistence)
->>>>>>> bccbf19a
 
         return authenticate(usingCredential: credential)
     }
@@ -182,15 +172,9 @@
 
         - returns: The request.
     */
-<<<<<<< HEAD
     public func response(queue queue: dispatch_queue_t? = nil, serializer: Serializer, completionHandler: (NSURLRequest?, NSHTTPURLResponse?, AnyObject?, NSError?) -> Void) -> Self {
-        delegate.queue.addOperationWithBlock {
+        self.delegate.queue.addOperationWithBlock {
             let (responseObject, serializationError): (AnyObject?, NSError?) = serializer(self.request, self.response, self.delegate.data)
-=======
-    public func response(queue: dispatch_queue_t? = nil, serializer: Serializer, completionHandler: (NSURLRequest, NSHTTPURLResponse?, AnyObject?, NSError?) -> Void) -> Self {
-        self.delegate.queue.addOperationWithBlock {
-            let (responseObject: AnyObject?, serializationError: NSError?) = serializer(self.request, self.response, self.delegate.data)
->>>>>>> bccbf19a
 
             dispatch_async(queue ?? dispatch_get_main_queue()) {
                 completionHandler(self.request, self.response, responseObject, self.delegate.error ?? serializationError)
@@ -419,24 +403,14 @@
     /// The textual representation used when written to an output stream, which includes the HTTP method and URL, as well as the response status code if a response has been received.
     public var description: String {
         var components: [String] = []
-<<<<<<< HEAD
-
-        if let request = self.request {
-            if let HTTPMethod = request.HTTPMethod {
-                components.append(HTTPMethod)
-            }
-
-            if let URLString = request.URL?.absoluteString {
-                components.append(URLString)
-            }
-        }
-=======
-        if let HTTPMethod = self.request.HTTPMethod {
+
+        if let HTTPMethod = self.request?.HTTPMethod {
             components.append(HTTPMethod)
         }
 
-        components.append(self.request.URL!.absoluteString!)
->>>>>>> bccbf19a
+        if let URLString = self.request?.URL?.absoluteString {
+            components.append(URLString)
+        }
 
         if let response = self.response {
             components.append("(\(response.statusCode))")
@@ -456,9 +430,9 @@
             return "$ curl command could not be created"
         }
 
-        let URL = self.request.URL
-
-        if let HTTPMethod = self.request.HTTPMethod where HTTPMethod != "GET" {
+        let URL = request.URL
+
+        if let HTTPMethod = self.request?.HTTPMethod where HTTPMethod != "GET" {
             components.append("-X \(HTTPMethod)")
         }
 
@@ -478,16 +452,10 @@
         // Temporarily disabled on OS X due to build failure for CocoaPods
         // See https://github.com/CocoaPods/swift/issues/24
         #if !os(OSX)
-<<<<<<< HEAD
             if session.configuration.HTTPShouldSetCookies {
-                if let cookieStorage = session.configuration.HTTPCookieStorage,
-                    cookies = cookieStorage.cookiesForURL(URL!)
-=======
-            if self.session.configuration.HTTPShouldSetCookies {
-                if let cookieStorage = self.session.configuration.HTTPCookieStorage,
-                    cookies = cookieStorage.cookiesForURL(URL!) as? [NSHTTPCookie]
->>>>>>> bccbf19a
-                    where !cookies.isEmpty
+                if let
+                    cookieStorage = session.configuration.HTTPCookieStorage,
+                    cookies = cookieStorage.cookiesForURL(URL!) where !cookies.isEmpty
                 {
                     let string = cookies.reduce(""){ $0 + "\($1.name)=\($1.value ?? String());" }
                     components.append("-b \"\(string.substringToIndex(string.endIndex.predecessor()))\"")
@@ -495,7 +463,7 @@
             }
         #endif
 
-        if let headerFields = self.request.allHTTPHeaderFields {
+        if let headerFields = self.request?.allHTTPHeaderFields {
             for (field, value) in headerFields {
                 switch field {
                 case "Cookie":
@@ -518,7 +486,7 @@
         }
 
         if let
-            HTTPBody = self.request.HTTPBody,
+            HTTPBody = self.request?.HTTPBody,
             escapedBody = NSString(data: HTTPBody, encoding: NSUTF8StringEncoding)?.stringByReplacingOccurrencesOfString("\"", withString: "\\\"")
         {
             components.append("-d \"\(escapedBody)\"")
