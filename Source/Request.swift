//
//  Request.swift
//
//  Copyright (c) 2014-2018 Alamofire Software Foundation (http://alamofire.org/)
//
//  Permission is hereby granted, free of charge, to any person obtaining a copy
//  of this software and associated documentation files (the "Software"), to deal
//  in the Software without restriction, including without limitation the rights
//  to use, copy, modify, merge, publish, distribute, sublicense, and/or sell
//  copies of the Software, and to permit persons to whom the Software is
//  furnished to do so, subject to the following conditions:
//
//  The above copyright notice and this permission notice shall be included in
//  all copies or substantial portions of the Software.
//
//  THE SOFTWARE IS PROVIDED "AS IS", WITHOUT WARRANTY OF ANY KIND, EXPRESS OR
//  IMPLIED, INCLUDING BUT NOT LIMITED TO THE WARRANTIES OF MERCHANTABILITY,
//  FITNESS FOR A PARTICULAR PURPOSE AND NONINFRINGEMENT. IN NO EVENT SHALL THE
//  AUTHORS OR COPYRIGHT HOLDERS BE LIABLE FOR ANY CLAIM, DAMAGES OR OTHER
//  LIABILITY, WHETHER IN AN ACTION OF CONTRACT, TORT OR OTHERWISE, ARISING FROM,
//  OUT OF OR IN CONNECTION WITH THE SOFTWARE OR THE USE OR OTHER DEALINGS IN
//  THE SOFTWARE.
//

import Foundation

/// `Request` is the common superclass of all Alamofire request types and provides common state, delegate, and callback
/// handling.
public class Request {
    /// State of the `Request`, with managed transitions between states set when calling `resume()`, `suspend()`, or
    /// `cancel()` on the `Request`.
    public enum State {
        /// Initial state of the `Request`.
        case initialized
        /// `State` set when `resume()` is called. Any tasks created for the `Request` will have `resume()` called on
        /// them in this state.
        case resumed
        /// `State` set when `suspend()` is called. Any tasks created for the `Request` will have `suspend()` called on
        /// them in this state.
        case suspended
        /// `State` set when `cancel()` is called. Any tasks created for the `Request` will have `cancel()` called on
        /// them. Unlike `resumed` or `suspended`, once in the `cancelled` state, the `Request` can no longer transition
        /// to any other state.
        case cancelled
        /// `State` set when all response serialization completion closures have been cleared on the `Request` and
        /// enqueued on their respective queues.
        case finished

        /// Determines whether `self` can be transitioned to the provided `State`.
        func canTransitionTo(_ state: State) -> Bool {
            switch (self, state) {
            case (.initialized, _):
                return true
            case (_, .initialized), (.cancelled, _), (.finished, _):
                return false
            case (.resumed, .cancelled), (.suspended, .cancelled), (.resumed, .suspended), (.suspended, .resumed):
                return true
            case (.suspended, .suspended), (.resumed, .resumed):
                return false
            case (_, .finished):
                return true
            }
        }
    }

    // MARK: - Initial State

    /// `UUID` providing a unique identifier for the `Request`, used in the `Hashable` and `Equatable` conformances.
    public let id: UUID
    /// The serial queue for all internal async actions.
    public let underlyingQueue: DispatchQueue
    /// The queue used for all serialization actions. By default it's a serial queue that targets `underlyingQueue`.
    public let serializationQueue: DispatchQueue
    /// `EventMonitor` used for event callbacks.
    public let eventMonitor: EventMonitor?
    /// The `Request`'s interceptor.
    public let interceptor: RequestInterceptor?
    /// The `Request`'s delegate.
    public private(set) weak var delegate: RequestDelegate?

    // MARK: - Mutable State

    /// Type encapsulating all mutable state that may need to be accessed from anything other than the `underlyingQueue`.
    struct MutableState {
        /// State of the `Request`.
        var state: State = .initialized
        /// `ProgressHandler` and `DispatchQueue` provided for upload progress callbacks.
        var uploadProgressHandler: (handler: ProgressHandler, queue: DispatchQueue)?
        /// `ProgressHandler` and `DispatchQueue` provided for download progress callbacks.
        var downloadProgressHandler: (handler: ProgressHandler, queue: DispatchQueue)?
        /// `RedirectHandler` provided for to handle request redirection.
        var redirectHandler: RedirectHandler?
        /// `CachedResponseHandler` provided to handle response caching.
        var cachedResponseHandler: CachedResponseHandler?
        /// Closure called when the `Request` is able to create a cURL description of itself.
        var cURLHandler: ((String) -> Void)?
        /// Response serialization closures that handle response parsing.
        var responseSerializers: [() -> Void] = []
        /// Response serialization completion closures executed once all response serializers are complete.
        var responseSerializerCompletions: [() -> Void] = []
        /// Whether response serializer processing is finished.
        var responseSerializerProcessingFinished = false
        /// `URLCredential` used for authentication challenges.
        var credential: URLCredential?
        /// All `URLRequest`s created by Alamofire on behalf of the `Request`.
        var requests: [URLRequest] = []
        /// All `URLSessionTask`s created by Alamofire on behalf of the `Request`.
        var tasks: [URLSessionTask] = []
        /// All `URLSessionTaskMetrics` values gathered by Alamofire on behalf of the `Request`. Should correspond
        /// exactly the the `tasks` created.
        var metrics: [URLSessionTaskMetrics] = []
        /// Number of times any retriers provided retried the `Request`.
        var retryCount = 0
        /// Final `AFError` for the `Request`, whether from various internal Alamofire calls or as a result of a `task`.
        var error: AFError?
        /// Whether the instance has had `finish()` called and is running the serializers. Should be replaced with a
        /// representation in the state machine in the future.
        var isFinishing = false
    }

    /// Protected `MutableState` value that provides thread-safe access to state values.
    @Protected
    fileprivate var mutableState = MutableState()

    /// `State` of the `Request`.
    public var state: State { mutableState.state }
    /// Returns whether `state` is `.initialized`.
    public var isInitialized: Bool { state == .initialized }
    /// Returns whether `state is `.resumed`.
    public var isResumed: Bool { state == .resumed }
    /// Returns whether `state` is `.suspended`.
    public var isSuspended: Bool { state == .suspended }
    /// Returns whether `state` is `.cancelled`.
    public var isCancelled: Bool { state == .cancelled }
    /// Returns whether `state` is `.finished`.
    public var isFinished: Bool { state == .finished }

    // MARK: Progress

    /// Closure type executed when monitoring the upload or download progress of a request.
    public typealias ProgressHandler = (Progress) -> Void

    /// `Progress` of the upload of the body of the executed `URLRequest`. Reset to `0` if the `Request` is retried.
    public let uploadProgress = Progress(totalUnitCount: 0)
    /// `Progress` of the download of any response data. Reset to `0` if the `Request` is retried.
    public let downloadProgress = Progress(totalUnitCount: 0)
    /// `ProgressHandler` called when `uploadProgress` is updated, on the provided `DispatchQueue`.
    fileprivate var uploadProgressHandler: (handler: ProgressHandler, queue: DispatchQueue)? {
        get { mutableState.uploadProgressHandler }
        set { mutableState.uploadProgressHandler = newValue }
    }

    /// `ProgressHandler` called when `downloadProgress` is updated, on the provided `DispatchQueue`.
    fileprivate var downloadProgressHandler: (handler: ProgressHandler, queue: DispatchQueue)? {
        get { mutableState.downloadProgressHandler }
        set { mutableState.downloadProgressHandler = newValue }
    }

    // MARK: Redirect Handling

    /// `RedirectHandler` set on the instance.
    public private(set) var redirectHandler: RedirectHandler? {
        get { mutableState.redirectHandler }
        set { mutableState.redirectHandler = newValue }
    }

    // MARK: Cached Response Handling

    /// `CachedResponseHandler` set on the instance.
    public private(set) var cachedResponseHandler: CachedResponseHandler? {
        get { mutableState.cachedResponseHandler }
        set { mutableState.cachedResponseHandler = newValue }
    }

    // MARK: URLCredential

    /// `URLCredential` used for authentication challenges. Created by calling one of the `authenticate` methods.
    public private(set) var credential: URLCredential? {
        get { mutableState.credential }
        set { mutableState.credential = newValue }
    }

    // MARK: Validators

    /// `Validator` callback closures that store the validation calls enqueued.
    @Protected
    fileprivate var validators: [() -> Void] = []

    // MARK: URLRequests

    /// All `URLRequests` created on behalf of the `Request`, including original and adapted requests.
    public var requests: [URLRequest] { mutableState.requests }
    /// First `URLRequest` created on behalf of the `Request`. May not be the first one actually executed.
    public var firstRequest: URLRequest? { requests.first }
    /// Last `URLRequest` created on behalf of the `Request`.
    public var lastRequest: URLRequest? { requests.last }
    /// Current `URLRequest` created on behalf of the `Request`.
    public var request: URLRequest? { lastRequest }

    /// `URLRequest`s from all of the `URLSessionTask`s executed on behalf of the `Request`. May be different from
    /// `requests` due to `URLSession` manipulation.
    public var performedRequests: [URLRequest] { $mutableState.read { $0.tasks.compactMap { $0.currentRequest } } }

    // MARK: HTTPURLResponse

    /// `HTTPURLResponse` received from the server, if any. If the `Request` was retried, this is the response of the
    /// last `URLSessionTask`.
    public var response: HTTPURLResponse? { lastTask?.response as? HTTPURLResponse }

    // MARK: Tasks

    /// All `URLSessionTask`s created on behalf of the `Request`.
    public var tasks: [URLSessionTask] { mutableState.tasks }
    /// First `URLSessionTask` created on behalf of the `Request`.
    public var firstTask: URLSessionTask? { tasks.first }
    /// Last `URLSessionTask` crated on behalf of the `Request`.
    public var lastTask: URLSessionTask? { tasks.last }
    /// Current `URLSessionTask` created on behalf of the `Request`.
    public var task: URLSessionTask? { lastTask }

    // MARK: Metrics

    /// All `URLSessionTaskMetrics` gathered on behalf of the `Request`. Should correspond to the `tasks` created.
    public var allMetrics: [URLSessionTaskMetrics] { mutableState.metrics }
    /// First `URLSessionTaskMetrics` gathered on behalf of the `Request`.
    public var firstMetrics: URLSessionTaskMetrics? { allMetrics.first }
    /// Last `URLSessionTaskMetrics` gathered on behalf of the `Request`.
    public var lastMetrics: URLSessionTaskMetrics? { allMetrics.last }
    /// Current `URLSessionTaskMetrics` gathered on behalf of the `Request`.
    public var metrics: URLSessionTaskMetrics? { lastMetrics }

    // MARK: Retry Count

    /// Number of times the `Request` has been retried.
    public var retryCount: Int { mutableState.retryCount }

    // MARK: Error

    /// `Error` returned from Alamofire internally, from the network request directly, or any validators executed.
    public fileprivate(set) var error: AFError? {
        get { mutableState.error }
        set { mutableState.error = newValue }
    }

    /// Default initializer for the `Request` superclass.
    ///
    /// - Parameters:
    ///   - id:                 `UUID` used for the `Hashable` and `Equatable` implementations. `UUID()` by default.
    ///   - underlyingQueue:    `DispatchQueue` on which all internal `Request` work is performed.
    ///   - serializationQueue: `DispatchQueue` on which all serialization work is performed. By default targets
    ///                         `underlyingQueue`, but can be passed another queue from a `Session`.
    ///   - eventMonitor:       `EventMonitor` called for event callbacks from internal `Request` actions.
    ///   - interceptor:        `RequestInterceptor` used throughout the request lifecycle.
    ///   - delegate:           `RequestDelegate` that provides an interface to actions not performed by the `Request`.
    init(id: UUID = UUID(),
         underlyingQueue: DispatchQueue,
         serializationQueue: DispatchQueue,
         eventMonitor: EventMonitor?,
         interceptor: RequestInterceptor?,
         delegate: RequestDelegate) {
        self.id = id
        self.underlyingQueue = underlyingQueue
        self.serializationQueue = serializationQueue
        self.eventMonitor = eventMonitor
        self.interceptor = interceptor
        self.delegate = delegate
    }

    // MARK: - Internal Event API

    // All API must be called from underlyingQueue.

    /// Called when an initial `URLRequest` has been created on behalf of the instance. If a `RequestAdapter` is active,
    /// the `URLRequest` will be adapted before being issued.
    ///
    /// - Parameter request: The `URLRequest` created.
    func didCreateInitialURLRequest(_ request: URLRequest) {
<<<<<<< HEAD
        $mutableState.write { $0.requests.append(request) }
=======
        dispatchPrecondition(condition: .onQueue(underlyingQueue))

        protectedMutableState.write { $0.requests.append(request) }
>>>>>>> f3f29dcc

        eventMonitor?.request(self, didCreateInitialURLRequest: request)
    }

    /// Called when initial `URLRequest` creation has failed, typically through a `URLRequestConvertible`.
    ///
    /// - Note: Triggers retry.
    ///
    /// - Parameter error: `AFError` thrown from the failed creation.
    func didFailToCreateURLRequest(with error: AFError) {
        dispatchPrecondition(condition: .onQueue(underlyingQueue))

        self.error = error

        eventMonitor?.request(self, didFailToCreateURLRequestWithError: error)

        callCURLHandlerIfNecessary()

        retryOrFinish(error: error)
    }

    /// Called when a `RequestAdapter` has successfully adapted a `URLRequest`.
    ///
    /// - Parameters:
    ///   - initialRequest: The `URLRequest` that was adapted.
    ///   - adaptedRequest: The `URLRequest` returned by the `RequestAdapter`.
    func didAdaptInitialRequest(_ initialRequest: URLRequest, to adaptedRequest: URLRequest) {
<<<<<<< HEAD
        $mutableState.write { $0.requests.append(adaptedRequest) }
=======
        dispatchPrecondition(condition: .onQueue(underlyingQueue))

        protectedMutableState.write { $0.requests.append(adaptedRequest) }
>>>>>>> f3f29dcc

        eventMonitor?.request(self, didAdaptInitialRequest: initialRequest, to: adaptedRequest)
    }

    /// Called when a `RequestAdapter` fails to adapt a `URLRequest`.
    ///
    /// - Note: Triggers retry.
    ///
    /// - Parameters:
    ///   - request: The `URLRequest` the adapter was called with.
    ///   - error:   The `AFError` returned by the `RequestAdapter`.
    func didFailToAdaptURLRequest(_ request: URLRequest, withError error: AFError) {
        dispatchPrecondition(condition: .onQueue(underlyingQueue))

        self.error = error

        eventMonitor?.request(self, didFailToAdaptURLRequest: request, withError: error)

        callCURLHandlerIfNecessary()

        retryOrFinish(error: error)
    }

    /// Final `URLRequest` has been created for the instance.
    ///
    /// - Parameter request: The `URLRequest` created.
    func didCreateURLRequest(_ request: URLRequest) {
        dispatchPrecondition(condition: .onQueue(underlyingQueue))

        eventMonitor?.request(self, didCreateURLRequest: request)

        callCURLHandlerIfNecessary()
    }

    /// Asynchronously calls any stored `cURLHandler` and then removes it from `mutableState`.
    private func callCURLHandlerIfNecessary() {
        $mutableState.write { mutableState in
            guard let cURLHandler = mutableState.cURLHandler else { return }

            self.underlyingQueue.async { cURLHandler(self.cURLDescription()) }
            mutableState.cURLHandler = nil
        }
    }

    /// Called when a `URLSessionTask` is created on behalf of the instance.
    ///
    /// - Parameter task: The `URLSessionTask` created.
    func didCreateTask(_ task: URLSessionTask) {
<<<<<<< HEAD
        $mutableState.write { $0.tasks.append(task) }
=======
        dispatchPrecondition(condition: .onQueue(underlyingQueue))

        protectedMutableState.write { $0.tasks.append(task) }
>>>>>>> f3f29dcc

        eventMonitor?.request(self, didCreateTask: task)
    }

    /// Called when resumption is completed.
    func didResume() {
        dispatchPrecondition(condition: .onQueue(underlyingQueue))

        eventMonitor?.requestDidResume(self)
    }

    /// Called when a `URLSessionTask` is resumed on behalf of the instance.
    ///
    /// - Parameter task: The `URLSessionTask` resumed.
    func didResumeTask(_ task: URLSessionTask) {
        dispatchPrecondition(condition: .onQueue(underlyingQueue))

        eventMonitor?.request(self, didResumeTask: task)
    }

    /// Called when suspension is completed.
    func didSuspend() {
        dispatchPrecondition(condition: .onQueue(underlyingQueue))

        eventMonitor?.requestDidSuspend(self)
    }

    /// Called when a `URLSessionTask` is suspended on behalf of the instance.
    ///
    /// - Parameter task: The `URLSessionTask` suspended.
    func didSuspendTask(_ task: URLSessionTask) {
        dispatchPrecondition(condition: .onQueue(underlyingQueue))

        eventMonitor?.request(self, didSuspendTask: task)
    }

    /// Called when cancellation is completed, sets `error` to `AFError.explicitlyCancelled`.
    func didCancel() {
        dispatchPrecondition(condition: .onQueue(underlyingQueue))

        error = AFError.explicitlyCancelled

        eventMonitor?.requestDidCancel(self)
    }

    /// Called when a `URLSessionTask` is cancelled on behalf of the instance.
    ///
    /// - Parameter task: The `URLSessionTask` cancelled.
    func didCancelTask(_ task: URLSessionTask) {
        dispatchPrecondition(condition: .onQueue(underlyingQueue))

        eventMonitor?.request(self, didCancelTask: task)
    }

    /// Called when a `URLSessionTaskMetrics` value is gathered on behalf of the instance.
    ///
    /// - Parameter metrics: The `URLSessionTaskMetrics` gathered.
    func didGatherMetrics(_ metrics: URLSessionTaskMetrics) {
<<<<<<< HEAD
        $mutableState.write { $0.metrics.append(metrics) }
=======
        dispatchPrecondition(condition: .onQueue(underlyingQueue))

        protectedMutableState.write { $0.metrics.append(metrics) }
>>>>>>> f3f29dcc

        eventMonitor?.request(self, didGatherMetrics: metrics)
    }

    /// Called when a `URLSessionTask` fails before it is finished, typically during certificate pinning.
    ///
    /// - Parameters:
    ///   - task:  The `URLSessionTask` which failed.
    ///   - error: The early failure `AFError`.
    func didFailTask(_ task: URLSessionTask, earlyWithError error: AFError) {
        dispatchPrecondition(condition: .onQueue(underlyingQueue))

        self.error = error

        // Task will still complete, so didCompleteTask(_:with:) will handle retry.
        eventMonitor?.request(self, didFailTask: task, earlyWithError: error)
    }

    /// Called when a `URLSessionTask` completes. All tasks will eventually call this method.
    ///
    /// - Note: Response validation is synchronously triggered in this step.
    ///
    /// - Parameters:
    ///   - task:  The `URLSessionTask` which completed.
    ///   - error: The `AFError` `task` may have completed with. If `error` has already been set on the instance, this
    ///            value is ignored.
    func didCompleteTask(_ task: URLSessionTask, with error: AFError?) {
        dispatchPrecondition(condition: .onQueue(underlyingQueue))

        self.error = self.error ?? error
<<<<<<< HEAD
        validators.forEach { $0() }
=======

        protectedValidators.directValue.forEach { $0() }
>>>>>>> f3f29dcc

        eventMonitor?.request(self, didCompleteTask: task, with: error)

        retryOrFinish(error: self.error)
    }

    /// Called when the `RequestDelegate` is going to retry this `Request`. Calls `reset()`.
    func prepareForRetry() {
<<<<<<< HEAD
        $mutableState.write { $0.retryCount += 1 }
=======
        dispatchPrecondition(condition: .onQueue(underlyingQueue))

        protectedMutableState.write { $0.retryCount += 1 }
>>>>>>> f3f29dcc

        reset()

        eventMonitor?.requestIsRetrying(self)
    }

    /// Called to determine whether retry will be triggered for the particular error, or whether the instance should
    /// call `finish()`.
    ///
    /// - Parameter error: The possible `AFError` which may trigger retry.
    func retryOrFinish(error: AFError?) {
        dispatchPrecondition(condition: .onQueue(underlyingQueue))

        guard let error = error, let delegate = delegate else { finish(); return }

        delegate.retryResult(for: self, dueTo: error) { retryResult in
            switch retryResult {
            case .doNotRetry:
                self.finish()
            case let .doNotRetryWithError(retryError):
                self.finish(error: retryError.asAFError(orFailWith: "Received retryError was not already AFError"))
            case .retry, .retryWithDelay:
                delegate.retryRequest(self, withDelay: retryResult.delay)
            }
        }
    }

    /// Finishes this `Request` and starts the response serializers.
    ///
    /// - Parameter error: The possible `Error` with which the instance will finish.
    func finish(error: AFError? = nil) {
        dispatchPrecondition(condition: .onQueue(underlyingQueue))

        guard !protectedMutableState.directValue.isFinishing else { return }

        protectedMutableState.directValue.isFinishing = true

        if let error = error { self.error = error }

        // Start response handlers
        processNextResponseSerializer()

        eventMonitor?.requestDidFinish(self)
    }

    /// Appends the response serialization closure to the instance.
    ///
    ///  - Note: This method will also `resume` the instance if `delegate.startImmediately` returns `true`.
    ///
    /// - Parameter closure: The closure containing the response serialization call.
    func appendResponseSerializer(_ closure: @escaping () -> Void) {
        $mutableState.write { mutableState in
            mutableState.responseSerializers.append(closure)

            if mutableState.state == .finished {
                mutableState.state = .resumed
            }

            if mutableState.responseSerializerProcessingFinished {
                underlyingQueue.async { self.processNextResponseSerializer() }
            }

            if mutableState.state.canTransitionTo(.resumed) {
                underlyingQueue.async { if self.delegate?.startImmediately == true { self.resume() } }
            }
        }
    }

    /// Returns the next response serializer closure to execute if there's one left.
    ///
    /// - Returns: The next response serialization closure, if there is one.
    func nextResponseSerializer() -> (() -> Void)? {
        var responseSerializer: (() -> Void)?

        $mutableState.write { mutableState in
            let responseSerializerIndex = mutableState.responseSerializerCompletions.count

            if responseSerializerIndex < mutableState.responseSerializers.count {
                responseSerializer = mutableState.responseSerializers[responseSerializerIndex]
            }
        }

        return responseSerializer
    }

    /// Processes the next response serializer and calls all completions if response serialization is complete.
    func processNextResponseSerializer() {
        guard let responseSerializer = nextResponseSerializer() else {
            // Execute all response serializer completions and clear them
            var completions: [() -> Void] = []

            $mutableState.write { mutableState in
                completions = mutableState.responseSerializerCompletions

                // Clear out all response serializers and response serializer completions in mutable state since the
                // request is complete. It's important to do this prior to calling the completion closures in case
                // the completions call back into the request triggering a re-processing of the response serializers.
                // An example of how this can happen is by calling cancel inside a response completion closure.
                mutableState.responseSerializers.removeAll()
                mutableState.responseSerializerCompletions.removeAll()

                if mutableState.state.canTransitionTo(.finished) {
                    mutableState.state = .finished
                }

                mutableState.responseSerializerProcessingFinished = true
                mutableState.isFinishing = false
            }

            completions.forEach { $0() }

            // Cleanup the request
            cleanup()

            return
        }

        serializationQueue.async { responseSerializer() }
    }

    /// Notifies the `Request` that the response serializer is complete.
    ///
    /// - Parameter completion: The completion handler provided with the response serializer, called when all serializers
    ///                         are complete.
    func responseSerializerDidComplete(completion: @escaping () -> Void) {
        $mutableState.write { $0.responseSerializerCompletions.append(completion) }
        processNextResponseSerializer()
    }

    /// Resets all task and response serializer related state for retry.
    func reset() {
        error = nil

        uploadProgress.totalUnitCount = 0
        uploadProgress.completedUnitCount = 0
        downloadProgress.totalUnitCount = 0
        downloadProgress.completedUnitCount = 0

<<<<<<< HEAD
        mutableState.responseSerializerCompletions = []
=======
        protectedMutableState.write { state in
            state.isFinishing = false
            state.responseSerializerCompletions = []
        }
>>>>>>> f3f29dcc
    }

    /// Called when updating the upload progress.
    ///
    /// - Parameters:
    ///   - totalBytesSent: Total bytes sent so far.
    ///   - totalBytesExpectedToSend: Total bytes expected to send.
    func updateUploadProgress(totalBytesSent: Int64, totalBytesExpectedToSend: Int64) {
        uploadProgress.totalUnitCount = totalBytesExpectedToSend
        uploadProgress.completedUnitCount = totalBytesSent

        uploadProgressHandler?.queue.async { self.uploadProgressHandler?.handler(self.uploadProgress) }
    }

    /// Perform a closure on the current `state` while locked.
    ///
    /// - Parameter perform: The closure to perform.
    func withState(perform: (State) -> Void) {
        $mutableState.withState(perform: perform)
    }

    // MARK: Task Creation

    /// Called when creating a `URLSessionTask` for this `Request`. Subclasses must override.
    ///
    /// - Parameters:
    ///   - request: `URLRequest` to use to create the `URLSessionTask`.
    ///   - session: `URLSession` which creates the `URLSessionTask`.
    ///
    /// - Returns:   The `URLSessionTask` created.
    func task(for request: URLRequest, using session: URLSession) -> URLSessionTask {
        fatalError("Subclasses must override.")
    }

    // MARK: - Public API

    // These APIs are callable from any queue.

    // MARK: State

    /// Cancels the instance. Once cancelled, a `Request` can no longer be resumed or suspended.
    ///
    /// - Returns: The instance.
    @discardableResult
    public func cancel() -> Self {
        $mutableState.write { mutableState in
            guard mutableState.state.canTransitionTo(.cancelled) else { return }

            mutableState.state = .cancelled

            underlyingQueue.async { self.didCancel() }

            guard let task = mutableState.tasks.last, task.state != .completed else {
                underlyingQueue.async { self.finish() }
                return
            }

            // Resume to ensure metrics are gathered.
            task.resume()
            task.cancel()
            underlyingQueue.async { self.didCancelTask(task) }
        }

        return self
    }

    /// Suspends the instance.
    ///
    /// - Returns: The instance.
    @discardableResult
    public func suspend() -> Self {
        $mutableState.write { mutableState in
            guard mutableState.state.canTransitionTo(.suspended) else { return }

            mutableState.state = .suspended

            underlyingQueue.async { self.didSuspend() }

            guard let task = mutableState.tasks.last, task.state != .completed else { return }

            task.suspend()
            underlyingQueue.async { self.didSuspendTask(task) }
        }

        return self
    }

    /// Resumes the instance.
    ///
    /// - Returns: The instance.
    @discardableResult
    public func resume() -> Self {
        $mutableState.write { mutableState in
            guard mutableState.state.canTransitionTo(.resumed) else { return }

            mutableState.state = .resumed

            underlyingQueue.async { self.didResume() }

            guard let task = mutableState.tasks.last, task.state != .completed else { return }

            task.resume()
            underlyingQueue.async { self.didResumeTask(task) }
        }

        return self
    }

    // MARK: - Closure API

    /// Associates a credential using the provided values with the instance.
    ///
    /// - Parameters:
    ///   - username:    The username.
    ///   - password:    The password.
    ///   - persistence: The `URLCredential.Persistence` for the created `URLCredential`. `.forSession` by default.
    ///
    /// - Returns:       The instance.
    @discardableResult
    public func authenticate(username: String, password: String, persistence: URLCredential.Persistence = .forSession) -> Self {
        let credential = URLCredential(user: username, password: password, persistence: persistence)

        return authenticate(with: credential)
    }

    /// Associates the provided credential with the instance.
    ///
    /// - Parameter credential: The `URLCredential`.
    ///
    /// - Returns:              The instance.
    @discardableResult
    public func authenticate(with credential: URLCredential) -> Self {
        mutableState.credential = credential

        return self
    }

    /// Sets a closure to be called periodically during the lifecycle of the instance as data is read from the server.
    ///
    /// - Note: Only the last closure provided is used.
    ///
    /// - Parameters:
    ///   - queue:   The `DispatchQueue` to execute the closure on. `.main` by default.
    ///   - closure: The closure to be executed periodically as data is read from the server.
    ///
    /// - Returns:   The instance.
    @discardableResult
    public func downloadProgress(queue: DispatchQueue = .main, closure: @escaping ProgressHandler) -> Self {
        mutableState.downloadProgressHandler = (handler: closure, queue: queue)

        return self
    }

    /// Sets a closure to be called periodically during the lifecycle of the instance as data is sent to the server.
    ///
    /// - Note: Only the last closure provided is used.
    ///
    /// - Parameters:
    ///   - queue:   The `DispatchQueue` to execute the closure on. `.main` by default.
    ///   - closure: The closure to be executed periodically as data is sent to the server.
    ///
    /// - Returns:   The instance.
    @discardableResult
    public func uploadProgress(queue: DispatchQueue = .main, closure: @escaping ProgressHandler) -> Self {
        mutableState.uploadProgressHandler = (handler: closure, queue: queue)

        return self
    }

    // MARK: Redirects

    /// Sets the redirect handler for the instance which will be used if a redirect response is encountered.
    ///
    /// - Note: Attempting to set the redirect handler more than once is a logic error and will crash.
    ///
    /// - Parameter handler: The `RedirectHandler`.
    ///
    /// - Returns:           The instance.
    @discardableResult
    public func redirect(using handler: RedirectHandler) -> Self {
        $mutableState.write { mutableState in
            precondition(mutableState.redirectHandler == nil, "Redirect handler has already been set.")
            mutableState.redirectHandler = handler
        }

        return self
    }

    // MARK: Cached Responses

    /// Sets the cached response handler for the `Request` which will be used when attempting to cache a response.
    ///
    /// - Note: Attempting to set the cache handler more than once is a logic error and will crash.
    ///
    /// - Parameter handler: The `CachedResponseHandler`.
    ///
    /// - Returns:           The instance.
    @discardableResult
    public func cacheResponse(using handler: CachedResponseHandler) -> Self {
        $mutableState.write { mutableState in
            precondition(mutableState.cachedResponseHandler == nil, "Cached response handler has already been set.")
            mutableState.cachedResponseHandler = handler
        }

        return self
    }

    /// Sets a handler to be called when the cURL description of the request is available.
    ///
    /// - Note: When waiting for a `Request`'s `URLRequest` to be created, only the last `handler` will be called.
    ///
    /// - Parameter handler: Closure to be called when the cURL description is available.
    ///
    /// - Returns:           The instance.
    @discardableResult
    public func cURLDescription(calling handler: @escaping (String) -> Void) -> Self {
        $mutableState.write { mutableState in
            if mutableState.requests.last != nil {
                underlyingQueue.async { handler(self.cURLDescription()) }
            } else {
                mutableState.cURLHandler = handler
            }
        }

        return self
    }

    // MARK: Cleanup

    /// Final cleanup step executed when the instance finishes response serialization.
    func cleanup() {
        delegate?.cleanup(after: self)
        // No-op: override in subclass
    }
}

// MARK: - Protocol Conformances

extension Request: Equatable {
    public static func ==(lhs: Request, rhs: Request) -> Bool {
        lhs.id == rhs.id
    }
}

extension Request: Hashable {
    public func hash(into hasher: inout Hasher) {
        hasher.combine(id)
    }
}

extension Request: CustomStringConvertible {
    /// A textual representation of this instance, including the `HTTPMethod` and `URL` if the `URLRequest` has been
    /// created, as well as the response status code, if a response has been received.
    public var description: String {
        guard let request = performedRequests.last ?? lastRequest,
            let url = request.url,
            let method = request.httpMethod else { return "No request created yet." }

        let requestDescription = "\(method) \(url.absoluteString)"

        return response.map { "\(requestDescription) (\($0.statusCode))" } ?? requestDescription
    }
}

extension Request {
    /// cURL representation of the instance.
    ///
    /// - Returns: The cURL equivalent of the instance.
    public func cURLDescription() -> String {
        guard
            let request = lastRequest,
            let url = request.url,
            let host = url.host,
            let method = request.httpMethod else { return "$ curl command could not be created" }

        var components = ["$ curl -v"]

        components.append("-X \(method)")

        if let credentialStorage = delegate?.sessionConfiguration.urlCredentialStorage {
            let protectionSpace = URLProtectionSpace(host: host,
                                                     port: url.port ?? 0,
                                                     protocol: url.scheme,
                                                     realm: host,
                                                     authenticationMethod: NSURLAuthenticationMethodHTTPBasic)

            if let credentials = credentialStorage.credentials(for: protectionSpace)?.values {
                for credential in credentials {
                    guard let user = credential.user, let password = credential.password else { continue }
                    components.append("-u \(user):\(password)")
                }
            } else {
                if let credential = credential, let user = credential.user, let password = credential.password {
                    components.append("-u \(user):\(password)")
                }
            }
        }

        if let configuration = delegate?.sessionConfiguration, configuration.httpShouldSetCookies {
            if
                let cookieStorage = configuration.httpCookieStorage,
                let cookies = cookieStorage.cookies(for: url), !cookies.isEmpty {
                let allCookies = cookies.map { "\($0.name)=\($0.value)" }.joined(separator: ";")

                components.append("-b \"\(allCookies)\"")
            }
        }

        var headers = HTTPHeaders()

        if let sessionHeaders = delegate?.sessionConfiguration.headers {
            for header in sessionHeaders where header.name != "Cookie" {
                headers[header.name] = header.value
            }
        }

        for header in request.headers where header.name != "Cookie" {
            headers[header.name] = header.value
        }

        for header in headers {
            let escapedValue = header.value.replacingOccurrences(of: "\"", with: "\\\"")
            components.append("-H \"\(header.name): \(escapedValue)\"")
        }

        if let httpBodyData = request.httpBody {
            let httpBody = String(decoding: httpBodyData, as: UTF8.self)
            var escapedBody = httpBody.replacingOccurrences(of: "\\\"", with: "\\\\\"")
            escapedBody = escapedBody.replacingOccurrences(of: "\"", with: "\\\"")

            components.append("-d \"\(escapedBody)\"")
        }

        components.append("\"\(url.absoluteString)\"")

        return components.joined(separator: " \\\n\t")
    }
}

/// Protocol abstraction for `Request`'s communication back to the `SessionDelegate`.
public protocol RequestDelegate: AnyObject {
    /// `URLSessionConfiguration` used to create the underlying `URLSessionTask`s.
    var sessionConfiguration: URLSessionConfiguration { get }

    /// Determines whether the `Request` should automatically call `resume()` when adding the first response handler.
    var startImmediately: Bool { get }

    /// Notifies the delegate the `Request` has reached a point where it needs cleanup.
    ///
    /// - Parameter request: The `Request` to cleanup after.
    func cleanup(after request: Request)

    /// Asynchronously ask the delegate whether a `Request` will be retried.
    ///
    /// - Parameters:
    ///   - request:    `Request` which failed.
    ///   - error:      `Error` which produced the failure.
    ///   - completion: Closure taking the `RetryResult` for evaluation.
    func retryResult(for request: Request, dueTo error: AFError, completion: @escaping (RetryResult) -> Void)

    /// Asynchronously retry the `Request`.
    ///
    /// - Parameters:
    ///   - request:   `Request` which will be retried.
    ///   - timeDelay: `TimeInterval` after which the retry will be triggered.
    func retryRequest(_ request: Request, withDelay timeDelay: TimeInterval?)
}

// MARK: - Subclasses

// MARK: - DataRequest

/// `Request` subclass which handles in-memory `Data` download using `URLSessionDataTask`.
public class DataRequest: Request {
    /// `URLRequestConvertible` value used to create `URLRequest`s for this instance.
    public let convertible: URLRequestConvertible
    /// `Data` read from the server so far.
    public var data: Data? { mutableData }

    /// Protected storage for the `Data` read by the instance.
    @Protected
    private var mutableData: Data? = nil

    /// Creates a `DataRequest` using the provided parameters.
    ///
    /// - Parameters:
    ///   - id:                 `UUID` used for the `Hashable` and `Equatable` implementations. `UUID()` by default.
    ///   - convertible:        `URLRequestConvertible` value used to create `URLRequest`s for this instance.
    ///   - underlyingQueue:    `DispatchQueue` on which all internal `Request` work is performed.
    ///   - serializationQueue: `DispatchQueue` on which all serialization work is performed. By default targets
    ///                         `underlyingQueue`, but can be passed another queue from a `Session`.
    ///   - eventMonitor:       `EventMonitor` called for event callbacks from internal `Request` actions.
    ///   - interceptor:        `RequestInterceptor` used throughout the request lifecycle.
    ///   - delegate:           `RequestDelegate` that provides an interface to actions not performed by the `Request`.
    init(id: UUID = UUID(),
         convertible: URLRequestConvertible,
         underlyingQueue: DispatchQueue,
         serializationQueue: DispatchQueue,
         eventMonitor: EventMonitor?,
         interceptor: RequestInterceptor?,
         delegate: RequestDelegate) {
        self.convertible = convertible

        super.init(id: id,
                   underlyingQueue: underlyingQueue,
                   serializationQueue: serializationQueue,
                   eventMonitor: eventMonitor,
                   interceptor: interceptor,
                   delegate: delegate)
    }

    override func reset() {
        super.reset()

        mutableData = nil
    }

    /// Called when `Data` is received by this instance.
    ///
    /// - Note: Also calls `updateDownloadProgress`.
    ///
    /// - Parameter data: The `Data` received.
    func didReceive(data: Data) {
        if self.data == nil {
            mutableData = data
        } else {
            $mutableData.write { $0?.append(data) }
        }

        updateDownloadProgress()
    }

    override func task(for request: URLRequest, using session: URLSession) -> URLSessionTask {
        let copiedRequest = request
        return session.dataTask(with: copiedRequest)
    }

    /// Called to updated the `downloadProgress` of the instance.
    func updateDownloadProgress() {
        let totalBytesReceived = Int64(data?.count ?? 0)
        let totalBytesExpected = task?.response?.expectedContentLength ?? NSURLSessionTransferSizeUnknown

        downloadProgress.totalUnitCount = totalBytesExpected
        downloadProgress.completedUnitCount = totalBytesReceived

        downloadProgressHandler?.queue.async { self.downloadProgressHandler?.handler(self.downloadProgress) }
    }

    /// Validates the request, using the specified closure.
    ///
    /// - Note: If validation fails, subsequent calls to response handlers will have an associated error.
    ///
    /// - Parameter validation: `Validation` closure used to validate the response.
    ///
    /// - Returns:              The instance.
    @discardableResult
    public func validate(_ validation: @escaping Validation) -> Self {
        let validator: () -> Void = { [unowned self] in
            guard self.error == nil, let response = self.response else { return }

            let result = validation(self.request, response, self.data)

            if case let .failure(error) = result { self.error = error.asAFError(or: .responseValidationFailed(reason: .customValidationFailed(error: error))) }

            self.eventMonitor?.request(self,
                                       didValidateRequest: self.request,
                                       response: response,
                                       data: self.data,
                                       withResult: result)
        }

        $validators.write { $0.append(validator) }

        return self
    }
}

// MARK: - DownloadRequest

/// `Request` subclass which downloads `Data` to a file on disk using `URLSessionDownloadTask`.
public class DownloadRequest: Request {
    /// A set of options to be executed prior to moving a downloaded file from the temporary `URL` to the destination
    /// `URL`.
    public struct Options: OptionSet {
        /// Specifies that intermediate directories for the destination URL should be created.
        public static let createIntermediateDirectories = Options(rawValue: 1 << 0)
        /// Specifies that any previous file at the destination `URL` should be removed.
        public static let removePreviousFile = Options(rawValue: 1 << 1)

        public let rawValue: Int

        public init(rawValue: Int) {
            self.rawValue = rawValue
        }
    }

    // MARK: Destination

    /// A closure executed once a `DownloadRequest` has successfully completed in order to determine where to move the
    /// temporary file written to during the download process. The closure takes two arguments: the temporary file URL
    /// and the URL response, and returns a two arguments: the file URL where the temporary file should be moved and
    /// the options defining how the file should be moved.
    public typealias Destination = (_ temporaryURL: URL,
                                    _ response: HTTPURLResponse) -> (destinationURL: URL, options: Options)

    /// Creates a download file destination closure which uses the default file manager to move the temporary file to a
    /// file URL in the first available directory with the specified search path directory and search path domain mask.
    ///
    /// - Parameters:
    ///   - directory: The search path directory. `.documentDirectory` by default.
    ///   - domain:    The search path domain mask. `.userDomainMask` by default.
    ///   - options:   `DownloadRequest.Options` used when moving the downloaded file to its destination. None by
    ///                default.
    /// - Returns: The `Destination` closure.
    public class func suggestedDownloadDestination(for directory: FileManager.SearchPathDirectory = .documentDirectory,
                                                   in domain: FileManager.SearchPathDomainMask = .userDomainMask,
                                                   options: Options = []) -> Destination {
        { temporaryURL, response in
            let directoryURLs = FileManager.default.urls(for: directory, in: domain)
            let url = directoryURLs.first?.appendingPathComponent(response.suggestedFilename!) ?? temporaryURL

            return (url, options)
        }
    }

    /// Default `Destination` used by Alamofire to ensure all downloads persist. This `Destination` prepends
    /// `Alamofire_` to the automatically generated download name and moves it within the temporary directory. Files
    /// with this destination must be additionally moved if they should survive the system reclamation of temporary
    /// space.
    static let defaultDestination: Destination = { url, _ in
        let filename = "Alamofire_\(url.lastPathComponent)"
        let destination = url.deletingLastPathComponent().appendingPathComponent(filename)

        return (destination, [])
    }

    // MARK: Downloadable

    /// Type describing the source used to create the underlying `URLSessionDownloadTask`.
    public enum Downloadable {
        /// Download should be started from the `URLRequest` produced by the associated `URLRequestConvertible` value.
        case request(URLRequestConvertible)
        /// Download should be started from the associated resume `Data` value.
        case resumeData(Data)
    }

    // MARK: Mutable State

    /// Type containing all mutable state for `DownloadRequest` instances.
    private struct DownloadRequestMutableState {
        /// Possible resume `Data` produced when cancelling the instance.
        var resumeData: Data?
        /// `URL` to which `Data` is being downloaded.
        var fileURL: URL?
    }

    /// Protected mutable state specific to `DownloadRequest`.
    @Protected
    private var mutableDownloadState = DownloadRequestMutableState()

    /// If the download is resumable and eventually cancelled, this value may be used to resume the download using the
    /// `download(resumingWith data:)` API.
    ///
    /// - Note: For more information about `resumeData`, see [Apple's documentation](https://developer.apple.com/documentation/foundation/urlsessiondownloadtask/1411634-cancel).
    public var resumeData: Data? { mutableDownloadState.resumeData }
    /// If the download is successful, the `URL` where the file was downloaded.
    public var fileURL: URL? { mutableDownloadState.fileURL }

    // MARK: Initial State

    /// `Downloadable` value used for this instance.
    public let downloadable: Downloadable
    /// The `Destination` to which the downloaded file is moved.
    let destination: Destination

    /// Creates a `DownloadRequest` using the provided parameters.
    ///
    /// - Parameters:
    ///   - id:                 `UUID` used for the `Hashable` and `Equatable` implementations. `UUID()` by default.
    ///   - downloadable:       `Downloadable` value used to create `URLSessionDownloadTasks` for the instance.
    ///   - underlyingQueue:    `DispatchQueue` on which all internal `Request` work is performed.
    ///   - serializationQueue: `DispatchQueue` on which all serialization work is performed. By default targets
    ///                         `underlyingQueue`, but can be passed another queue from a `Session`.
    ///   - eventMonitor:       `EventMonitor` called for event callbacks from internal `Request` actions.
    ///   - interceptor:        `RequestInterceptor` used throughout the request lifecycle.
    ///   - delegate:           `RequestDelegate` that provides an interface to actions not performed by the `Request`
    ///   - destination:        `Destination` closure used to move the downloaded file to its final location.
    init(id: UUID = UUID(),
         downloadable: Downloadable,
         underlyingQueue: DispatchQueue,
         serializationQueue: DispatchQueue,
         eventMonitor: EventMonitor?,
         interceptor: RequestInterceptor?,
         delegate: RequestDelegate,
         destination: @escaping Destination) {
        self.downloadable = downloadable
        self.destination = destination

        super.init(id: id,
                   underlyingQueue: underlyingQueue,
                   serializationQueue: serializationQueue,
                   eventMonitor: eventMonitor,
                   interceptor: interceptor,
                   delegate: delegate)
    }

    override func reset() {
        super.reset()

        $mutableDownloadState.write {
            $0.resumeData = nil
            $0.fileURL = nil
        }
    }

    /// Called when a download has finished.
    ///
    /// - Parameters:
    ///   - task:   `URLSessionTask` that finished the download.
    ///   - result: `Result` of the automatic move to `destination`.
    func didFinishDownloading(using task: URLSessionTask, with result: Result<URL, AFError>) {
        eventMonitor?.request(self, didFinishDownloadingUsing: task, with: result)

        switch result {
        case let .success(url): mutableDownloadState.fileURL = url
        case let .failure(error): self.error = error
        }
    }

    /// Updates the `downloadProgress` using the provided values.
    ///
    /// - Parameters:
    ///   - bytesWritten:              Total bytes written so far.
    ///   - totalBytesExpectedToWrite: Total bytes expected to write.
    func updateDownloadProgress(bytesWritten: Int64, totalBytesExpectedToWrite: Int64) {
        downloadProgress.totalUnitCount = totalBytesExpectedToWrite
        downloadProgress.completedUnitCount += bytesWritten

        downloadProgressHandler?.queue.async { self.downloadProgressHandler?.handler(self.downloadProgress) }
    }

    override func task(for request: URLRequest, using session: URLSession) -> URLSessionTask {
        session.downloadTask(with: request)
    }

    /// Creates a `URLSessionTask` from the provided resume data.
    ///
    /// - Parameters:
    ///   - data:    `Data` used to resume the download.
    ///   - session: `URLSession` used to create the `URLSessionTask`.
    ///
    /// - Returns:   The `URLSessionTask` created.
    public func task(forResumeData data: Data, using session: URLSession) -> URLSessionTask {
        session.downloadTask(withResumeData: data)
    }

    /// Cancels the instance. Once cancelled, a `DownloadRequest` can no longer be resumed or suspended.
    ///
    /// - Note: This method will NOT produce resume data. If you wish to cancel and produce resume data, use
    ///         `cancel(producingResumeData:)` or `cancel(byProducingResumeData:)`.
    ///
    /// - Returns: The instance.
    @discardableResult
    public override func cancel() -> Self {
        cancel(producingResumeData: false)
    }

    /// Cancels the instance, optionally producing resume data. Once cancelled, a `DownloadRequest` can no longer be
    /// resumed or suspended.
    ///
    /// - Note: If `producingResumeData` is `true`, the `resumeData` property will be populated with any resume data, if
    ///         available.
    ///
    /// - Returns: The instance.
    @discardableResult
    public func cancel(producingResumeData shouldProduceResumeData: Bool) -> Self {
        cancel(optionallyProducingResumeData: shouldProduceResumeData ? { _ in } : nil)
    }

    /// Cancels the instance while producing resume data. Once cancelled, a `DownloadRequest` can no longer be resumed
    /// or suspended.
    ///
    /// - Note: The resume data passed to the completion handler will also be available on the instance's `resumeData`
    ///         property.
    ///
    /// - Parameter completionHandler: The completion handler that is called when the download has been successfully
    ///                                cancelled. It is not guaranteed to be called on a particular queue, so you may
    ///                                want use an appropriate queue to perform your work.
    ///
    /// - Returns:                     The instance.
    @discardableResult
    public func cancel(byProducingResumeData completionHandler: @escaping (_ data: Data?) -> Void) -> Self {
        cancel(optionallyProducingResumeData: completionHandler)
    }

    /// Internal implementation of cancellation that optionally takes a resume data handler. If no handler is passed,
    /// cancellation is performed without producing resume data.
    ///
    /// - Parameter completionHandler: Optional resume data handler.
    ///
    /// - Returns:                     The instance.
    private func cancel(optionallyProducingResumeData completionHandler: ((_ resumeData: Data?) -> Void)?) -> Self {
        $mutableState.write { mutableState in
            guard mutableState.state.canTransitionTo(.cancelled) else { return }

            mutableState.state = .cancelled

            underlyingQueue.async { self.didCancel() }

            guard let task = mutableState.tasks.last as? URLSessionDownloadTask, task.state != .completed else {
                underlyingQueue.async { self.finish() }
                return
            }

            if let completionHandler = completionHandler {
                // Resume to ensure metrics are gathered.
                task.resume()
                task.cancel { resumeData in
                    self.mutableDownloadState.resumeData = resumeData
                    self.underlyingQueue.async { self.didCancelTask(task) }
                    completionHandler(resumeData)
                }
            } else {
                // Resume to ensure metrics are gathered.
                task.resume()
                task.cancel(byProducingResumeData: { _ in })
                self.underlyingQueue.async { self.didCancelTask(task) }
            }
        }

        return self
    }

    /// Validates the request, using the specified closure.
    ///
    /// - Note: If validation fails, subsequent calls to response handlers will have an associated error.
    ///
    /// - Parameter validation: `Validation` closure to validate the response.
    ///
    /// - Returns:              The instance.
    @discardableResult
    public func validate(_ validation: @escaping Validation) -> Self {
        let validator: () -> Void = { [unowned self] in
            guard self.error == nil, let response = self.response else { return }

            let result = validation(self.request, response, self.fileURL)

            if case let .failure(error) = result { self.error = error.asAFError(or: .responseValidationFailed(reason: .customValidationFailed(error: error))) }

            self.eventMonitor?.request(self,
                                       didValidateRequest: self.request,
                                       response: response,
                                       fileURL: self.fileURL,
                                       withResult: result)
        }

        $validators.write { $0.append(validator) }

        return self
    }
}

// MARK: - UploadRequest

/// `DataRequest` subclass which handles `Data` upload from memory, file, or stream using `URLSessionUploadTask`.
public class UploadRequest: DataRequest {
    /// Type describing the origin of the upload, whether `Data`, file, or stream.
    public enum Uploadable {
        /// Upload from the provided `Data` value.
        case data(Data)
        /// Upload from the provided file `URL`, as well as a `Bool` determining whether the source file should be
        /// automatically removed once uploaded.
        case file(URL, shouldRemove: Bool)
        /// Upload from the provided `InputStream`.
        case stream(InputStream)
    }

    // MARK: Initial State

    /// The `UploadableConvertible` value used to produce the `Uploadable` value for this instance.
    public let upload: UploadableConvertible

    /// `FileManager` used to perform cleanup tasks, including the removal of multipart form encoded payloads written
    /// to disk.
    public let fileManager: FileManager

    // MARK: Mutable State

    /// `Uploadable` value used by the instance.
    public var uploadable: Uploadable?

    /// Creates an `UploadRequest` using the provided parameters.
    ///
    /// - Parameters:
    ///   - id:                 `UUID` used for the `Hashable` and `Equatable` implementations. `UUID()` by default.
    ///   - convertible:        `UploadConvertible` value used to determine the type of upload to be performed.
    ///   - underlyingQueue:    `DispatchQueue` on which all internal `Request` work is performed.
    ///   - serializationQueue: `DispatchQueue` on which all serialization work is performed. By default targets
    ///                         `underlyingQueue`, but can be passed another queue from a `Session`.
    ///   - eventMonitor:       `EventMonitor` called for event callbacks from internal `Request` actions.
    ///   - interceptor:        `RequestInterceptor` used throughout the request lifecycle.
    ///   - delegate:           `RequestDelegate` that provides an interface to actions not performed by the `Request`.
    init(id: UUID = UUID(),
         convertible: UploadConvertible,
         underlyingQueue: DispatchQueue,
         serializationQueue: DispatchQueue,
         eventMonitor: EventMonitor?,
         interceptor: RequestInterceptor?,
         fileManager: FileManager,
         delegate: RequestDelegate) {
        upload = convertible
        self.fileManager = fileManager

        super.init(id: id,
                   convertible: convertible,
                   underlyingQueue: underlyingQueue,
                   serializationQueue: serializationQueue,
                   eventMonitor: eventMonitor,
                   interceptor: interceptor,
                   delegate: delegate)
    }

    /// Called when the `Uploadable` value has been created from the `UploadConvertible`.
    ///
    /// - Parameter uploadable: The `Uploadable` that was created.
    func didCreateUploadable(_ uploadable: Uploadable) {
        self.uploadable = uploadable

        eventMonitor?.request(self, didCreateUploadable: uploadable)
    }

    /// Called when the `Uploadable` value could not be created.
    ///
    /// - Parameter error: `AFError` produced by the failure.
    func didFailToCreateUploadable(with error: AFError) {
        self.error = error

        eventMonitor?.request(self, didFailToCreateUploadableWithError: error)

        retryOrFinish(error: error)
    }

    override func task(for request: URLRequest, using session: URLSession) -> URLSessionTask {
        guard let uploadable = uploadable else {
            fatalError("Attempting to create a URLSessionUploadTask when Uploadable value doesn't exist.")
        }

        switch uploadable {
        case let .data(data): return session.uploadTask(with: request, from: data)
        case let .file(url, _): return session.uploadTask(with: request, fromFile: url)
        case .stream: return session.uploadTask(withStreamedRequest: request)
        }
    }

    /// Produces the `InputStream` from `uploadable`, if it can.
    ///
    /// - Note: Calling this method with a non-`.stream` `Uploadable` is a logic error and will crash.
    ///
    /// - Returns: The `InputStream`.
    func inputStream() -> InputStream {
        guard let uploadable = uploadable else {
            fatalError("Attempting to access the input stream but the uploadable doesn't exist.")
        }

        guard case let .stream(stream) = uploadable else {
            fatalError("Attempted to access the stream of an UploadRequest that wasn't created with one.")
        }

        eventMonitor?.request(self, didProvideInputStream: stream)

        return stream
    }

    public override func cleanup() {
        defer { super.cleanup() }

        guard
            let uploadable = self.uploadable,
            case let .file(url, shouldRemove) = uploadable,
            shouldRemove
        else { return }

        try? fileManager.removeItem(at: url)
    }
}

/// A type that can produce an `UploadRequest.Uploadable` value.
public protocol UploadableConvertible {
    /// Produces an `UploadRequest.Uploadable` value from the instance.
    ///
    /// - Returns: The `UploadRequest.Uploadable`.
    /// - Throws:  Any `Error` produced during creation.
    func createUploadable() throws -> UploadRequest.Uploadable
}

extension UploadRequest.Uploadable: UploadableConvertible {
    public func createUploadable() throws -> UploadRequest.Uploadable {
        self
    }
}

/// A type that can be converted to an upload, whether from an `UploadRequest.Uploadable` or `URLRequestConvertible`.
public protocol UploadConvertible: UploadableConvertible & URLRequestConvertible {}<|MERGE_RESOLUTION|>--- conflicted
+++ resolved
@@ -275,13 +275,9 @@
     ///
     /// - Parameter request: The `URLRequest` created.
     func didCreateInitialURLRequest(_ request: URLRequest) {
-<<<<<<< HEAD
+        dispatchPrecondition(condition: .onQueue(underlyingQueue))
+
         $mutableState.write { $0.requests.append(request) }
-=======
-        dispatchPrecondition(condition: .onQueue(underlyingQueue))
-
-        protectedMutableState.write { $0.requests.append(request) }
->>>>>>> f3f29dcc
 
         eventMonitor?.request(self, didCreateInitialURLRequest: request)
     }
@@ -309,13 +305,9 @@
     ///   - initialRequest: The `URLRequest` that was adapted.
     ///   - adaptedRequest: The `URLRequest` returned by the `RequestAdapter`.
     func didAdaptInitialRequest(_ initialRequest: URLRequest, to adaptedRequest: URLRequest) {
-<<<<<<< HEAD
+        dispatchPrecondition(condition: .onQueue(underlyingQueue))
+
         $mutableState.write { $0.requests.append(adaptedRequest) }
-=======
-        dispatchPrecondition(condition: .onQueue(underlyingQueue))
-
-        protectedMutableState.write { $0.requests.append(adaptedRequest) }
->>>>>>> f3f29dcc
 
         eventMonitor?.request(self, didAdaptInitialRequest: initialRequest, to: adaptedRequest)
     }
@@ -364,13 +356,9 @@
     ///
     /// - Parameter task: The `URLSessionTask` created.
     func didCreateTask(_ task: URLSessionTask) {
-<<<<<<< HEAD
+        dispatchPrecondition(condition: .onQueue(underlyingQueue))
+
         $mutableState.write { $0.tasks.append(task) }
-=======
-        dispatchPrecondition(condition: .onQueue(underlyingQueue))
-
-        protectedMutableState.write { $0.tasks.append(task) }
->>>>>>> f3f29dcc
 
         eventMonitor?.request(self, didCreateTask: task)
     }
@@ -429,13 +417,9 @@
     ///
     /// - Parameter metrics: The `URLSessionTaskMetrics` gathered.
     func didGatherMetrics(_ metrics: URLSessionTaskMetrics) {
-<<<<<<< HEAD
+        dispatchPrecondition(condition: .onQueue(underlyingQueue))
+
         $mutableState.write { $0.metrics.append(metrics) }
-=======
-        dispatchPrecondition(condition: .onQueue(underlyingQueue))
-
-        protectedMutableState.write { $0.metrics.append(metrics) }
->>>>>>> f3f29dcc
 
         eventMonitor?.request(self, didGatherMetrics: metrics)
     }
@@ -466,12 +450,8 @@
         dispatchPrecondition(condition: .onQueue(underlyingQueue))
 
         self.error = self.error ?? error
-<<<<<<< HEAD
+
         validators.forEach { $0() }
-=======
-
-        protectedValidators.directValue.forEach { $0() }
->>>>>>> f3f29dcc
 
         eventMonitor?.request(self, didCompleteTask: task, with: error)
 
@@ -480,13 +460,9 @@
 
     /// Called when the `RequestDelegate` is going to retry this `Request`. Calls `reset()`.
     func prepareForRetry() {
-<<<<<<< HEAD
+        dispatchPrecondition(condition: .onQueue(underlyingQueue))
+
         $mutableState.write { $0.retryCount += 1 }
-=======
-        dispatchPrecondition(condition: .onQueue(underlyingQueue))
-
-        protectedMutableState.write { $0.retryCount += 1 }
->>>>>>> f3f29dcc
 
         reset()
 
@@ -625,14 +601,10 @@
         downloadProgress.totalUnitCount = 0
         downloadProgress.completedUnitCount = 0
 
-<<<<<<< HEAD
-        mutableState.responseSerializerCompletions = []
-=======
         protectedMutableState.write { state in
             state.isFinishing = false
             state.responseSerializerCompletions = []
         }
->>>>>>> f3f29dcc
     }
 
     /// Called when updating the upload progress.
